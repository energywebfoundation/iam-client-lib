# Class: CacheClient

[modules/cache-client](../modules/modules_cache_client.md).CacheClient

## Implements

- [`ICacheClient`](../interfaces/modules_cache_client.ICacheClient.md)

## Table of contents

### Constructors

- [constructor](modules_cache_client.CacheClient.md#constructor)

### Properties

- [pubKeyAndIdentityToken](modules_cache_client.CacheClient.md#pubkeyandidentitytoken)

### Accessors

- [http](modules_cache_client.CacheClient.md#http)

### Methods

- [addDIDToWatchList](modules_cache_client.CacheClient.md#adddidtowatchlist)
- [addStatusToCredential](modules_cache_client.CacheClient.md#addstatustocredential)
- [authenticate](modules_cache_client.CacheClient.md#authenticate)
- [deleteClaim](modules_cache_client.CacheClient.md#deleteclaim)
- [getAllowedRolesByIssuer](modules_cache_client.CacheClient.md#getallowedrolesbyissuer)
- [getAppDefinition](modules_cache_client.CacheClient.md#getappdefinition)
- [getApplicationRoles](modules_cache_client.CacheClient.md#getapplicationroles)
- [getApplicationsByOrganization](modules_cache_client.CacheClient.md#getapplicationsbyorganization)
- [getApplicationsByOwner](modules_cache_client.CacheClient.md#getapplicationsbyowner)
- [getAssetById](modules_cache_client.CacheClient.md#getassetbyid)
- [getAssetHistory](modules_cache_client.CacheClient.md#getassethistory)
- [getClaimById](modules_cache_client.CacheClient.md#getclaimbyid)
- [getClaimsByIssuer](modules_cache_client.CacheClient.md#getclaimsbyissuer)
- [getClaimsByRequester](modules_cache_client.CacheClient.md#getclaimsbyrequester)
- [getClaimsByRevoker](modules_cache_client.CacheClient.md#getclaimsbyrevoker)
- [getClaimsBySubject](modules_cache_client.CacheClient.md#getclaimsbysubject)
- [getClaimsBySubjects](modules_cache_client.CacheClient.md#getclaimsbysubjects)
- [getDIDsForRole](modules_cache_client.CacheClient.md#getdidsforrole)
- [getDidDocument](modules_cache_client.CacheClient.md#getdiddocument)
- [getNamespaceBySearchPhrase](modules_cache_client.CacheClient.md#getnamespacebysearchphrase)
- [getOfferedAssets](modules_cache_client.CacheClient.md#getofferedassets)
- [getOrgDefinition](modules_cache_client.CacheClient.md#getorgdefinition)
- [getOrgHierarchy](modules_cache_client.CacheClient.md#getorghierarchy)
- [getOrganizationRoles](modules_cache_client.CacheClient.md#getorganizationroles)
- [getOrganizationsByOwner](modules_cache_client.CacheClient.md#getorganizationsbyowner)
- [getOwnedAssets](modules_cache_client.CacheClient.md#getownedassets)
- [getPreviouslyOwnedAssets](modules_cache_client.CacheClient.md#getpreviouslyownedassets)
- [getRoleDefinition](modules_cache_client.CacheClient.md#getroledefinition)
- [getRolesByOwner](modules_cache_client.CacheClient.md#getrolesbyowner)
- [getRolesByRevoker](modules_cache_client.CacheClient.md#getrolesbyrevoker)
- [getRolesDefinition](modules_cache_client.CacheClient.md#getrolesdefinition)
- [getStatusListCredential](modules_cache_client.CacheClient.md#getstatuslistcredential)
- [getSubOrganizationsByOrganization](modules_cache_client.CacheClient.md#getsuborganizationsbyorganization)
- [init](modules_cache_client.CacheClient.md#init)
- [initiateCredentialStatusUpdate](modules_cache_client.CacheClient.md#initiatecredentialstatusupdate)
- [isAuthEnabled](modules_cache_client.CacheClient.md#isauthenabled)
- [isAuthenticated](modules_cache_client.CacheClient.md#isauthenticated)
- [issueClaim](modules_cache_client.CacheClient.md#issueclaim)
- [login](modules_cache_client.CacheClient.md#login)
- [persistCredentialStatusUpdate](modules_cache_client.CacheClient.md#persistcredentialstatusupdate)
- [rejectClaim](modules_cache_client.CacheClient.md#rejectclaim)
- [requestClaim](modules_cache_client.CacheClient.md#requestclaim)

## Constructors

### constructor

• **new CacheClient**(`_signerService`)

#### Parameters

| Name | Type |
| :------ | :------ |
| `_signerService` | [`SignerService`](modules_signer.SignerService.md) |

## Properties

### pubKeyAndIdentityToken

• **pubKeyAndIdentityToken**: `undefined` \| [`IPubKeyAndIdentityToken`](../interfaces/modules_signer.IPubKeyAndIdentityToken.md)

#### Implementation of

[ICacheClient](../interfaces/modules_cache_client.ICacheClient.md).[pubKeyAndIdentityToken](../interfaces/modules_cache_client.ICacheClient.md#pubkeyandidentitytoken)

## Accessors

### http

• `get` **http**(): `AxiosInstance`

#### Returns

`AxiosInstance`

## Methods

### addDIDToWatchList

▸ **addDIDToWatchList**(`did`): `Promise`<`void`\>

#### Parameters

| Name | Type |
| :------ | :------ |
| `did` | `string` |

#### Returns

`Promise`<`void`\>

#### Implementation of

ICacheClient.addDIDToWatchList

___

### addStatusToCredential

▸ **addStatusToCredential**(`credential`): `Promise`<`Credential`<[`RoleCredentialSubject`](../interfaces/modules_verifiable_credentials.RoleCredentialSubject.md)\> & { `credentialStatus`: `StatusList2021Entry`  }\>

Sets location of the credential status

#### Parameters

| Name | Type | Description |
| :------ | :------ | :------ |
| `credential` | `Credential`<[`RoleCredentialSubject`](../interfaces/modules_verifiable_credentials.RoleCredentialSubject.md)\> | unsigned credential |

#### Returns

`Promise`<`Credential`<[`RoleCredentialSubject`](../interfaces/modules_verifiable_credentials.RoleCredentialSubject.md)\> & { `credentialStatus`: `StatusList2021Entry`  }\>

credential with reference to status location

___

### authenticate

▸ **authenticate**(): `Promise`<`void`\>

**`Description`**

Refreshes access token. If login still fails then signs new identity token and requests access token
After authentication runs previously failed requests

#### Returns

`Promise`<`void`\>

___

### deleteClaim

▸ **deleteClaim**(`id`): `Promise`<`void`\>

#### Parameters

| Name | Type |
| :------ | :------ |
| `id` | `string` |

#### Returns

`Promise`<`void`\>

#### Implementation of

ICacheClient.deleteClaim

___

### getAllowedRolesByIssuer

▸ **getAllowedRolesByIssuer**(`did`): `Promise`<[`IRole`](../interfaces/modules_domains.IRole.md)[]\>

#### Parameters

| Name | Type |
| :------ | :------ |
| `did` | `string` |

#### Returns

`Promise`<[`IRole`](../interfaces/modules_domains.IRole.md)[]\>

___

### getAppDefinition

▸ **getAppDefinition**(`namespace`): `Promise`<`IAppDefinition`\>

#### Parameters

| Name | Type |
| :------ | :------ |
| `namespace` | `string` |

#### Returns

`Promise`<`IAppDefinition`\>

#### Implementation of

ICacheClient.getAppDefinition

___

### getApplicationRoles

▸ **getApplicationRoles**(`namespace`): `Promise`<[`IRole`](../interfaces/modules_domains.IRole.md)[]\>

#### Parameters

| Name | Type |
| :------ | :------ |
| `namespace` | `string` |

#### Returns

`Promise`<[`IRole`](../interfaces/modules_domains.IRole.md)[]\>

#### Implementation of

ICacheClient.getApplicationRoles

___

### getApplicationsByOrganization

▸ **getApplicationsByOrganization**(`namespace`): `Promise`<[`IApp`](../interfaces/modules_domains.IApp.md)[]\>

#### Parameters

| Name | Type |
| :------ | :------ |
| `namespace` | `string` |

#### Returns

`Promise`<[`IApp`](../interfaces/modules_domains.IApp.md)[]\>

#### Implementation of

ICacheClient.getApplicationsByOrganization

___

### getApplicationsByOwner

▸ **getApplicationsByOwner**(`owner`, `withRelations?`): `Promise`<[`IApp`](../interfaces/modules_domains.IApp.md)[]\>

#### Parameters

| Name | Type | Default value |
| :------ | :------ | :------ |
| `owner` | `string` | `undefined` |
| `withRelations` | `boolean` | `true` |

#### Returns

`Promise`<[`IApp`](../interfaces/modules_domains.IApp.md)[]\>

#### Implementation of

ICacheClient.getApplicationsByOwner

___

### getAssetById

▸ **getAssetById**(`id`): `Promise`<[`Asset`](../interfaces/modules_assets.Asset.md)\>

#### Parameters

| Name | Type |
| :------ | :------ |
| `id` | `string` |

#### Returns

`Promise`<[`Asset`](../interfaces/modules_assets.Asset.md)\>

#### Implementation of

ICacheClient.getAssetById

___

### getAssetHistory

▸ **getAssetHistory**(`id`, `__namedParameters?`): `Promise`<[`AssetHistory`](../interfaces/modules_assets.AssetHistory.md)[]\>

#### Parameters

| Name | Type |
| :------ | :------ |
| `id` | `string` |
| `__namedParameters` | [`AssetsFilter`](../modules/modules_cache_client.md#assetsfilter) |

#### Returns

`Promise`<[`AssetHistory`](../interfaces/modules_assets.AssetHistory.md)[]\>

#### Implementation of

ICacheClient.getAssetHistory

___

### getClaimById

▸ **getClaimById**(`claimId`): `Promise`<`undefined` \| [`Claim`](../interfaces/modules_claims.Claim.md)\>

#### Parameters

| Name | Type |
| :------ | :------ |
| `claimId` | `string` |

#### Returns

`Promise`<`undefined` \| [`Claim`](../interfaces/modules_claims.Claim.md)\>

#### Implementation of

ICacheClient.getClaimById

___

### getClaimsByIssuer

▸ **getClaimsByIssuer**(`issuer`, `__namedParameters?`): `Promise`<[`Claim`](../interfaces/modules_claims.Claim.md)[]\>

#### Parameters

| Name | Type |
| :------ | :------ |
| `issuer` | `string` |
| `__namedParameters` | [`ClaimsFilter`](../modules/modules_cache_client.md#claimsfilter) |

#### Returns

`Promise`<[`Claim`](../interfaces/modules_claims.Claim.md)[]\>

#### Implementation of

ICacheClient.getClaimsByIssuer

___

### getClaimsByRequester

▸ **getClaimsByRequester**(`requester`, `__namedParameters?`): `Promise`<[`Claim`](../interfaces/modules_claims.Claim.md)[]\>

#### Parameters

| Name | Type |
| :------ | :------ |
| `requester` | `string` |
| `__namedParameters` | [`ClaimsFilter`](../modules/modules_cache_client.md#claimsfilter) |

#### Returns

`Promise`<[`Claim`](../interfaces/modules_claims.Claim.md)[]\>

#### Implementation of

ICacheClient.getClaimsByRequester

___

### getClaimsByRevoker

▸ **getClaimsByRevoker**(`revoker`, `__namedParameters?`): `Promise`<[`Claim`](../interfaces/modules_claims.Claim.md)[]\>

#### Parameters

| Name | Type |
| :------ | :------ |
| `revoker` | `string` |
| `__namedParameters` | [`ClaimsFilter`](../modules/modules_cache_client.md#claimsfilter) |

#### Returns

`Promise`<[`Claim`](../interfaces/modules_claims.Claim.md)[]\>

#### Implementation of

ICacheClient.getClaimsByRevoker

___

### getClaimsBySubject

▸ **getClaimsBySubject**(`subject`, `__namedParameters?`): `Promise`<[`Claim`](../interfaces/modules_claims.Claim.md)[]\>

#### Parameters

| Name | Type |
| :------ | :------ |
| `subject` | `string` |
| `__namedParameters` | [`ClaimsFilter`](../modules/modules_cache_client.md#claimsfilter) |

#### Returns

`Promise`<[`Claim`](../interfaces/modules_claims.Claim.md)[]\>

#### Implementation of

ICacheClient.getClaimsBySubject

___

### getClaimsBySubjects

▸ **getClaimsBySubjects**(`subjects`): `Promise`<[`Claim`](../interfaces/modules_claims.Claim.md)[]\>

#### Parameters

| Name | Type |
| :------ | :------ |
| `subjects` | `string`[] |

#### Returns

`Promise`<[`Claim`](../interfaces/modules_claims.Claim.md)[]\>

#### Implementation of

ICacheClient.getClaimsBySubjects

___

### getDIDsForRole

▸ **getDIDsForRole**(`namespace`): `Promise`<`string`[]\>

#### Parameters

| Name | Type |
| :------ | :------ |
| `namespace` | `string` |

#### Returns

`Promise`<`string`[]\>

#### Implementation of

ICacheClient.getDIDsForRole

___

### getDidDocument

▸ **getDidDocument**(`did`, `includeClaims?`): `Promise`<`IDIDDocument`\>

#### Parameters

| Name | Type |
| :------ | :------ |
| `did` | `string` |
| `includeClaims?` | `boolean` |

#### Returns

`Promise`<`IDIDDocument`\>

#### Implementation of

ICacheClient.getDidDocument

___

### getNamespaceBySearchPhrase

▸ **getNamespaceBySearchPhrase**(`search`, `types?`): `Promise`<([`IRole`](../interfaces/modules_domains.IRole.md) \| [`IOrganization`](../interfaces/modules_domains.IOrganization.md) \| [`IApp`](../interfaces/modules_domains.IApp.md))[]\>

#### Parameters

| Name | Type |
| :------ | :------ |
| `search` | `string` |
| `types?` | [`SearchType`](../enums/modules_cache_client.SearchType.md)[] |

#### Returns

`Promise`<([`IRole`](../interfaces/modules_domains.IRole.md) \| [`IOrganization`](../interfaces/modules_domains.IOrganization.md) \| [`IApp`](../interfaces/modules_domains.IApp.md))[]\>

#### Implementation of

ICacheClient.getNamespaceBySearchPhrase

___

### getOfferedAssets

▸ **getOfferedAssets**(`did`): `Promise`<[`Asset`](../interfaces/modules_assets.Asset.md)[]\>

#### Parameters

| Name | Type |
| :------ | :------ |
| `did` | `string` |

#### Returns

`Promise`<[`Asset`](../interfaces/modules_assets.Asset.md)[]\>

#### Implementation of

ICacheClient.getOfferedAssets

___

### getOrgDefinition

▸ **getOrgDefinition**(`namespace`): `Promise`<`IOrganizationDefinition`\>

#### Parameters

| Name | Type |
| :------ | :------ |
| `namespace` | `string` |

#### Returns

`Promise`<`IOrganizationDefinition`\>

#### Implementation of

ICacheClient.getOrgDefinition

___

### getOrgHierarchy

▸ **getOrgHierarchy**(`namespace`): `Promise`<[`IOrganization`](../interfaces/modules_domains.IOrganization.md)\>

#### Parameters

| Name | Type |
| :------ | :------ |
| `namespace` | `string` |

#### Returns

`Promise`<[`IOrganization`](../interfaces/modules_domains.IOrganization.md)\>

#### Implementation of

ICacheClient.getOrgHierarchy

___

### getOrganizationRoles

▸ **getOrganizationRoles**(`namespace`): `Promise`<[`IRole`](../interfaces/modules_domains.IRole.md)[]\>

#### Parameters

| Name | Type |
| :------ | :------ |
| `namespace` | `string` |

#### Returns

`Promise`<[`IRole`](../interfaces/modules_domains.IRole.md)[]\>

#### Implementation of

ICacheClient.getOrganizationRoles

___

### getOrganizationsByOwner

▸ **getOrganizationsByOwner**(`owner`, `withRelations?`): `Promise`<[`IOrganization`](../interfaces/modules_domains.IOrganization.md)[]\>

#### Parameters

| Name | Type | Default value |
| :------ | :------ | :------ |
| `owner` | `string` | `undefined` |
| `withRelations` | `boolean` | `true` |

#### Returns

`Promise`<[`IOrganization`](../interfaces/modules_domains.IOrganization.md)[]\>

#### Implementation of

ICacheClient.getOrganizationsByOwner

___

### getOwnedAssets

▸ **getOwnedAssets**(`did`): `Promise`<[`Asset`](../interfaces/modules_assets.Asset.md)[]\>

#### Parameters

| Name | Type |
| :------ | :------ |
| `did` | `string` |

#### Returns

`Promise`<[`Asset`](../interfaces/modules_assets.Asset.md)[]\>

#### Implementation of

ICacheClient.getOwnedAssets

___

### getPreviouslyOwnedAssets

▸ **getPreviouslyOwnedAssets**(`owner`): `Promise`<[`Asset`](../interfaces/modules_assets.Asset.md)[]\>

#### Parameters

| Name | Type |
| :------ | :------ |
| `owner` | `string` |

#### Returns

`Promise`<[`Asset`](../interfaces/modules_assets.Asset.md)[]\>

#### Implementation of

ICacheClient.getPreviouslyOwnedAssets

___

### getRoleDefinition

▸ **getRoleDefinition**(`namespace`): `Promise`<`IRoleDefinition` \| `IRoleDefinitionV2`\>

#### Parameters

| Name | Type |
| :------ | :------ |
| `namespace` | `string` |

#### Returns

`Promise`<`IRoleDefinition` \| `IRoleDefinitionV2`\>

#### Implementation of

ICacheClient.getRoleDefinition

___

### getRolesByOwner

▸ **getRolesByOwner**(`owner`): `Promise`<[`IRole`](../interfaces/modules_domains.IRole.md)[]\>

#### Parameters

| Name | Type |
| :------ | :------ |
| `owner` | `string` |

#### Returns

`Promise`<[`IRole`](../interfaces/modules_domains.IRole.md)[]\>

#### Implementation of

ICacheClient.getRolesByOwner

___

### getRolesByRevoker

▸ **getRolesByRevoker**(`revoker`): `Promise`<[`IRole`](../interfaces/modules_domains.IRole.md)[]\>

#### Parameters

| Name | Type |
| :------ | :------ |
| `revoker` | `string` |

#### Returns

`Promise`<[`IRole`](../interfaces/modules_domains.IRole.md)[]\>

#### Implementation of

ICacheClient.getRolesByRevoker

___

### getRolesDefinition

▸ **getRolesDefinition**(`namespaces`): `Promise`<`Record`<`string`, `IRoleDefinition`\>\>

#### Parameters

| Name | Type |
| :------ | :------ |
| `namespaces` | `string`[] |

#### Returns

`Promise`<`Record`<`string`, `IRoleDefinition`\>\>

#### Implementation of

ICacheClient.getRolesDefinition

___

### getStatusListCredential

▸ **getStatusListCredential**(`credential`): `Promise`<``null`` \| [`StatusList2021Credential`](../modules/modules_verifiable_credentials.md#statuslist2021credential)\>

Fetch the StatusList2021Credential object from storage.

#### Parameters

| Name | Type | Description |
| :------ | :------ | :------ |
| `credential` | `VerifiableCredential`<[`RoleCredentialSubject`](../interfaces/modules_verifiable_credentials.RoleCredentialSubject.md)\> | verifiable credential with status list 2021 |

#### Returns

`Promise`<``null`` \| [`StatusList2021Credential`](../modules/modules_verifiable_credentials.md#statuslist2021credential)\>

status list credential if found

___

### getSubOrganizationsByOrganization

▸ **getSubOrganizationsByOrganization**(`namespace`): `Promise`<[`IOrganization`](../interfaces/modules_domains.IOrganization.md)[]\>

#### Parameters

| Name | Type |
| :------ | :------ |
| `namespace` | `string` |

#### Returns

`Promise`<[`IOrganization`](../interfaces/modules_domains.IOrganization.md)[]\>

#### Implementation of

ICacheClient.getSubOrganizationsByOrganization

___

<<<<<<< HEAD
### handleError

▸ **handleError**(`error`): `Promise`<`unknown`\>

**`Description`**

Interceptor of authentication errors. Queues failed requests and starts authentication process.

#### Parameters

| Name | Type | Description |
| :------ | :------ | :------ |
| `error` | `AxiosError`<`unknown`, `any`\> | Intercepted response from failed request |

#### Returns

`Promise`<`unknown`\>

Promise, which resolves with result of resending of failed request

___

=======
>>>>>>> fcbd34e8
### init

▸ **init**(): `Promise`<`void`\>

#### Returns

`Promise`<`void`\>

___

### initiateCredentialStatusUpdate

▸ **initiateCredentialStatusUpdate**(`verifiableCredential`): `Promise`<[`StatusList2021UnsignedCredential`](../interfaces/modules_verifiable_credentials.StatusList2021UnsignedCredential.md)\>

Get the StatusList2021Credential object to be signed

#### Parameters

| Name | Type | Description |
| :------ | :------ | :------ |
| `verifiableCredential` | `VerifiableCredential`<[`RoleCredentialSubject`](../interfaces/modules_verifiable_credentials.RoleCredentialSubject.md)\> | verifiable credential to be revoked |

#### Returns

`Promise`<[`StatusList2021UnsignedCredential`](../interfaces/modules_verifiable_credentials.StatusList2021UnsignedCredential.md)\>

unsigned status list credential

___

### isAuthEnabled

▸ **isAuthEnabled**(): `boolean`

#### Returns

`boolean`

#### Implementation of

ICacheClient.isAuthEnabled

___

### isAuthenticated

▸ **isAuthenticated**(): `Promise`<`boolean`\>

Checks that auth token has been created, has not expired and corresponds to signer.
This is done by a request to the server because the auth token is stored in an HTTP-only cookie and
so the Javascript has no way to check its validity

#### Returns

`Promise`<`boolean`\>

true if cache client is authenticated server

___

### issueClaim

▸ **issueClaim**(`issuer`, `message`): `Promise`<`void`\>

#### Parameters

| Name | Type |
| :------ | :------ |
| `issuer` | `string` |
| `message` | [`IClaimIssuance`](../interfaces/modules_claims.IClaimIssuance.md) |

#### Returns

`Promise`<`void`\>

#### Implementation of

ICacheClient.issueClaim

___

### login

▸ **login**(): `Promise`<`void`\>

Verifies current session and establishes new one if needed
https://energyweb.atlassian.net/wiki/spaces/MYEN/pages/2303295607/ICL-+ICS+Auth+Process

#### Returns

`Promise`<`void`\>

#### Implementation of

ICacheClient.login

___

### persistCredentialStatusUpdate

▸ **persistCredentialStatusUpdate**(`statusListCredential`): `Promise`<[`StatusList2021Credential`](../modules/modules_verifiable_credentials.md#statuslist2021credential)\>

Persist signed StatusList2021Credential object in storage.

#### Parameters

| Name | Type | Description |
| :------ | :------ | :------ |
| `statusListCredential` | [`StatusList2021Credential`](../modules/modules_verifiable_credentials.md#statuslist2021credential) | signed status list |

#### Returns

`Promise`<[`StatusList2021Credential`](../modules/modules_verifiable_credentials.md#statuslist2021credential)\>

status list credential

___

### rejectClaim

▸ **rejectClaim**(`issuer`, `message`): `Promise`<`void`\>

#### Parameters

| Name | Type |
| :------ | :------ |
| `issuer` | `string` |
| `message` | [`IClaimRejection`](../interfaces/modules_claims.IClaimRejection.md) |

#### Returns

`Promise`<`void`\>

#### Implementation of

ICacheClient.rejectClaim

___

### requestClaim

▸ **requestClaim**(`message`): `Promise`<`void`\>

#### Parameters

| Name | Type |
| :------ | :------ |
| `message` | [`IClaimRequest`](../interfaces/modules_claims.IClaimRequest.md) |

#### Returns

`Promise`<`void`\>

#### Implementation of

ICacheClient.requestClaim<|MERGE_RESOLUTION|>--- conflicted
+++ resolved
@@ -759,31 +759,6 @@
 
 ___
 
-<<<<<<< HEAD
-### handleError
-
-▸ **handleError**(`error`): `Promise`<`unknown`\>
-
-**`Description`**
-
-Interceptor of authentication errors. Queues failed requests and starts authentication process.
-
-#### Parameters
-
-| Name | Type | Description |
-| :------ | :------ | :------ |
-| `error` | `AxiosError`<`unknown`, `any`\> | Intercepted response from failed request |
-
-#### Returns
-
-`Promise`<`unknown`\>
-
-Promise, which resolves with result of resending of failed request
-
-___
-
-=======
->>>>>>> fcbd34e8
 ### init
 
 ▸ **init**(): `Promise`<`void`\>
