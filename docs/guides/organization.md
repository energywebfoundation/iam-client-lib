# Organization

[Organization Interface](../api/interfaces/modules_domains.IOrganization.md)

<<<<<<< HEAD
**Organization** is basic type in EnergyWeb domains tree. Its main purpose is to be a root that can group other domains, such as apps and roles.
All other domains such as applications and roles should have parent organization.
If needed organization can include other sub-organizations. Organization is represented by
[`IOrganization`](../api/interfaces/modules_domains.IOrganization.md) interface. Organizations can
be created either as way to structure system or group correlated entities along with permissions hierarchy.
Organization owner as well as its components owners can be changed.
Example of organization
=======
**Organization** is basic type in EnergyWeb domains tree. Its main purpose is to be a root that can group other domains, such as apps and roles. All other domains such as applications and roles should have parent organization. If needed organization can include other sub-organizations. Organization is represented by [`IOrganization`](../api/interfaces/IOrganization.md) interface. Organizations can be created either as way to structure system or group correlated entities along with permissions hierarchy. Organization owner as well as its components owners can be changed. Example of organization
>>>>>>> ee0bfe41

```
{
  "id": 544,
  "name": "energyweb",
  "namespace": "energyweb.iam.ewc",
  "namehash": "0x01894757df8b51871036dd8042c86214cb286d7fb30f6ce868b6d337885ca1cb",
  "owner": "0x5f7***",
  "definition": {
    "orgName": "energyweb"
  },
  "apps": [
    ...
  ],
  "subOrgs": [],
  "roles": [
    ...
  ]
}
```

## Public APIs:

<<<<<<< HEAD
-   [createOrganization](../api/classes/modules_domains.DomainsService.md#createorganization)
-   [deleteOrganization](../api/classes/modules_domains.DomainsService.md#deleteorganization)
-   [getOrgHierarchy](../api/classes/modules_domains.DomainsService.md#getorghierarchy)
=======
- [createOrganization](../api/classes/DomainsService.md#createorganization)
- [deleteOrganization](../api/classes/DomainsService.md#deleteorganization)
- [getOrgHierarchy](../api/classes/DomainsService.md#getorghierarchy)
>>>>>>> ee0bfe41
<|MERGE_RESOLUTION|>--- conflicted
+++ resolved
@@ -2,17 +2,7 @@
 
 [Organization Interface](../api/interfaces/modules_domains.IOrganization.md)
 
-<<<<<<< HEAD
-**Organization** is basic type in EnergyWeb domains tree. Its main purpose is to be a root that can group other domains, such as apps and roles.
-All other domains such as applications and roles should have parent organization.
-If needed organization can include other sub-organizations. Organization is represented by
-[`IOrganization`](../api/interfaces/modules_domains.IOrganization.md) interface. Organizations can
-be created either as way to structure system or group correlated entities along with permissions hierarchy.
-Organization owner as well as its components owners can be changed.
-Example of organization
-=======
-**Organization** is basic type in EnergyWeb domains tree. Its main purpose is to be a root that can group other domains, such as apps and roles. All other domains such as applications and roles should have parent organization. If needed organization can include other sub-organizations. Organization is represented by [`IOrganization`](../api/interfaces/IOrganization.md) interface. Organizations can be created either as way to structure system or group correlated entities along with permissions hierarchy. Organization owner as well as its components owners can be changed. Example of organization
->>>>>>> ee0bfe41
+**Organization** is basic type in EnergyWeb domains tree. Its main purpose is to be a root that can group other domains, such as apps and roles. All other domains such as applications and roles should have parent organization. If needed organization can include other sub-organizations. Organization is represented by [`IOrganization`](../api/interfaces/modules_domains.IOrganization.md) interface. Organizations can be created either as way to structure system or group correlated entities along with permissions hierarchy. Organization owner as well as its components owners can be changed. Example of organization
 
 ```
 {
@@ -36,12 +26,6 @@
 
 ## Public APIs:
 
-<<<<<<< HEAD
--   [createOrganization](../api/classes/modules_domains.DomainsService.md#createorganization)
--   [deleteOrganization](../api/classes/modules_domains.DomainsService.md#deleteorganization)
--   [getOrgHierarchy](../api/classes/modules_domains.DomainsService.md#getorghierarchy)
-=======
-- [createOrganization](../api/classes/DomainsService.md#createorganization)
-- [deleteOrganization](../api/classes/DomainsService.md#deleteorganization)
-- [getOrgHierarchy](../api/classes/DomainsService.md#getorghierarchy)
->>>>>>> ee0bfe41
+- [createOrganization](../api/classes/modules_domains.DomainsService.md#createorganization)
+- [deleteOrganization](../api/classes/modules_domains.DomainsService.md#deleteorganization)
+- [getOrgHierarchy](../api/classes/modules_domains.DomainsService.md#getorghierarchy)