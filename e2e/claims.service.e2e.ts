import {
  IRoleDefinitionV2,
  PreconditionType,
} from '@energyweb/credential-governance';
import { Methods, Chain } from '@ew-did-registry/did';
import { addressOf } from '@ew-did-registry/did-ethr-resolver';
import { KeyTags } from '@ew-did-registry/did-resolver-interface';
import {
  CredentialStatusPurpose,
  CredentialStatusType,
  VerifiablePresentation,
  Credential,
} from '@ew-did-registry/credentials-interface';
import { providers, utils, Wallet } from 'ethers';
import {
  AssetsService,
  ClaimsService,
  DomainsService,
  ERROR_MESSAGES,
  initWithPrivateKeySigner,
  ProviderType,
  RegistrationTypes,
  SignerService,
  chainConfigs,
  DidRegistry,
  MessagingService,
  IClaimIssuance,
  SignerT,
<<<<<<< HEAD
  Claim,
=======
  RoleCredentialSubject,
>>>>>>> 55ff5b24
} from '../src';
import { replenish, root, rpcUrl, setupENS } from './utils/setup-contracts';
import { ClaimManager__factory } from '../ethers/factories/ClaimManager__factory';
import { ProofVerifier } from '@ew-did-registry/claims';
import { ClaimManager } from '../ethers/ClaimManager';
import { setLogger } from '../src/config/logger.config';
import { ConsoleLogger, LogLevel } from '../src/utils/logger';

const { namehash, id } = utils;

const provider = new providers.JsonRpcProvider(rpcUrl);
const staticIssuer = Wallet.createRandom().connect(provider);
const staticIssuerDID = `did:${Methods.Erc1056}:${Chain.VOLTA}:${staticIssuer.address}`;
const dynamicIssuer = Wallet.createRandom().connect(provider);
const dynamicIssuerDID = `did:${Methods.Erc1056}:${Chain.VOLTA}:${dynamicIssuer.address}`;
const rootOwner = Wallet.createRandom().connect(provider);
const rootOwnerDID = `did:${Methods.Erc1056}:${Chain.VOLTA}:${rootOwner.address}`;
const roleName1 = 'myrole1';
const roleName2 = 'myrole2';
const roleName3 = 'myrole3';
const roleName4 = 'myrole4';
const namespace = root;
const version = 1;
const baseRoleDef = {
  roleType: 'org',
  fields: [],
  issuerFields: [],
  enrolmentPreconditions: [],
  issuer: { issuerType: 'DID', did: [staticIssuerDID] },
  version,
  metadata: {},
  revoker: { revokerType: 'DID', did: [staticIssuerDID] },
};
const roles: Record<string, IRoleDefinitionV2> = {
  [`${roleName1}.${root}`]: { ...baseRoleDef, roleName: roleName1 },
  [`${roleName2}.${root}`]: {
    ...baseRoleDef,
    roleName: roleName2,
    issuer: { issuerType: 'ROLE', roleName: `${roleName1}.${root}` },
  },
  [`${roleName3}.${root}`]: {
    ...baseRoleDef,
    roleName: roleName3,
    enrolmentPreconditions: [
      { type: PreconditionType.Role, conditions: [`${roleName1}.${root}`] },
    ],
  },
  [`${roleName4}.${root}`]: {
    ...baseRoleDef,
    roleName: roleName4,
    issuer: { issuerType: 'ROLE', roleName: `${roleName1}.${root}` },
  },
};
const mockGetRoleDefinition = jest
  .fn()
  .mockImplementation((namespace: string) => {
    return roles[namespace];
  });
const mockCachedDocument = jest.fn().mockImplementation((did: string) => {
  return {
    publicKey: [
      { id: `did:${Methods.Erc1056}:${Chain.VOLTA}:${did}-${KeyTags.OWNER}` },
    ],
  }; // all documents are created
});
const getClamsBySubjectInitMock: (did: string) => Partial<Claim>[] = () => [];

const mockGetCachedOwnedAssets = jest.fn();
const mockGetAssetById = jest.fn();
const mockGetClaimsBySubject = jest.fn();
const mockRequestClaim = jest.fn();
const mockIssueClaim = jest.fn();
const mockRejectClaim = jest.fn();
const mockGetAllowedRoles = jest.fn();
jest.mock('../src/modules/cache-client/cache-client.service', () => {
  return {
    CacheClient: jest.fn().mockImplementation(() => {
      return {
        getRoleDefinition: mockGetRoleDefinition,
        getDidDocument: mockCachedDocument,
        getAssetById: mockGetAssetById,
        getOwnedAssets: mockGetCachedOwnedAssets,
        getClaimsBySubject: mockGetClaimsBySubject,
        init: jest.fn(),
        login: jest.fn(),
        requestClaim: mockRequestClaim,
        issueClaim: mockIssueClaim,
        rejectClaim: mockRejectClaim,
        getAllowedRolesByIssuer: mockGetAllowedRoles,
        addStatusToCredential: (
          credential: Credential<RoleCredentialSubject>
        ): Credential<RoleCredentialSubject> => {
          return {
            ...credential,
            credentialStatus: {
              id: `https://energyweb.org/credential/${id(
                JSON.stringify(credential)
              )}#list`,
              type: CredentialStatusType.StatusList2021Entry,
              statusPurpose: CredentialStatusPurpose.REVOCATION,
              statusListIndex: '1',
              statusListCredential: `https://identitycache.org/v1/status-list/${credential.id}`,
            },
          };
        },
      };
    }),
  };
});

MessagingService.create = (signerService: SignerService) =>
  Promise.resolve(new MessagingService(signerService));
jest.mock('../src/modules/messaging/messaging.service', () => {
  return {
    MessagingService: jest.fn().mockImplementation(() => {
      return { publish: jest.fn() };
    }),
  };
});

describe('Сlaim tests', () => {
  let claimsService: ClaimsService;
  let signerService: SignerService;
  let assetsService: AssetsService;
  let domainsService: DomainsService;
  let claimManager: ClaimManager;
  let didRegistry: DidRegistry;

  beforeEach(async () => {
    jest.clearAllMocks();
    mockGetClaimsBySubject.mockImplementation(getClamsBySubjectInitMock);
    await replenish(await staticIssuer.getAddress());
    await replenish(await rootOwner.getAddress());
    await replenish(await dynamicIssuer.getAddress());

    await setupENS(await rootOwner.getAddress());
    let connectToCacheServer;
    ({ signerService, connectToCacheServer } = await initWithPrivateKeySigner(
      rootOwner.privateKey,
      rpcUrl
    ));
    await signerService.publicKeyAndIdentityToken();
    const chainId = signerService.chainId;
    claimManager = new ClaimManager__factory(rootOwner).attach(
      chainConfigs()[chainId].claimManagerAddress
    );
    let connectToDidRegistry;
    ({ domainsService, connectToDidRegistry, assetsService } =
      await connectToCacheServer());
    await domainsService.createRole({
      roleName: roleName1,
      namespace,
      data: roles[`${roleName1}.${root}`],
      returnSteps: false,
    });
    await domainsService.createRole({
      roleName: roleName4,
      namespace,
      data: roles[`${roleName4}.${root}`],
      returnSteps: false,
    });
    ({ didRegistry, claimsService } = await connectToDidRegistry());
    mockGetAllowedRoles.mockImplementation(async (issuer) => {
      const roleDefs = Object.values(roles);
      const isRoleIssuerOfRole = await Promise.all(
        roleDefs.map(
          (r) =>
            r.issuer.roleName &&
            claimsService.hasOnChainRole(issuer, r.issuer.roleName, version)
        )
      );
      const allowedRoles = roleDefs
        .filter((r, i) => {
          return (
            (r.issuer.issuerType === 'DID' && r.issuer.did?.includes(issuer)) ||
            (r.issuer.issuerType === 'ROLE' && isRoleIssuerOfRole[i])
          );
        })
        .map((r) => ({ ...r, namespace: `${r.roleName}.${root}` }));

      return allowedRoles;
    });
    Reflect.set(didRegistry, '_cacheClient', undefined);
    setLogger(new ConsoleLogger(LogLevel.warn));
  });

  describe('Role claim tests', () => {
    async function enrolAndIssue(
      requestSigner: Required<SignerT>,
      issueSigner: Required<SignerT>,
      {
        subjectDID,
        claimType,
        registrationTypes = [RegistrationTypes.OnChain],
        publishOnChain = true,
        issuerFields,
      }: {
        subjectDID: string;
        claimType: string;
        registrationTypes?: RegistrationTypes[];
        publishOnChain?: boolean;
        issuerFields?: Record<string, string | number>[];
      }
    ) {
      await signerService.connect(requestSigner, ProviderType.PrivateKey);
      const requesterDID = signerService.did;
      const requestorFields = [{ key: 'temperature', value: 36 }];
      await claimsService.createClaimRequest({
        claim: {
          claimType,
          claimTypeVersion: version,
          requestorFields,
        },
        registrationTypes,
        subject: subjectDID,
      });
      const [message] = mockRequestClaim.mock.calls.pop();

      await signerService.connect(issueSigner, ProviderType.PrivateKey);
      const issuerDID = signerService.did;
      await claimsService.issueClaimRequest({
        publishOnChain,
        issuerFields,
        ...message,
      });
      const [, issuedClaim] = <[string, Required<IClaimIssuance>]>(
        mockIssueClaim.mock.calls.pop()
      );

      const currentGetClaimsBySubjectMock =
        mockGetClaimsBySubject.getMockImplementation() as jest.Mock;
      mockGetClaimsBySubject.mockImplementation((did) =>
        [...currentGetClaimsBySubjectMock(did)].concat(
          did === subjectDID
            ? [
                {
                  claimType,
                  claimTypeVersion: version,
                  issuedToken: issuedClaim.issuedToken,
                },
              ]
            : []
        )
      );

      const {
        issuedToken,
        requester,
        claimIssuer,
        onChainProof,
        acceptedBy,
        vp,
      } = issuedClaim;

      if (registrationTypes.includes(RegistrationTypes.OffChain)) {
        expect(issuedToken).toBeDefined();
        expect(vp).toBeDefined();

        const vpObject = JSON.parse(vp) as VerifiablePresentation;

        expect(vpObject.verifiableCredential).toHaveLength(1);
        expect(vpObject.verifiableCredential[0].credentialSubject).toEqual({
          id: subjectDID,
          role: {
            namespace: claimType,
            version: version.toString(),
          },
          issuerFields,
        });
        expect(vpObject.verifiableCredential[0].issuer).toEqual(
          signerService.didHex
        );
        expect(vpObject.holder).toEqual(signerService.didHex);

        const { claimData, signer, did } = (await didRegistry.decodeJWTToken({
          token: issuedToken,
        })) as { [key: string]: string };

        expect(claimData).toEqual({
          claimType,
          claimTypeVersion: version,
          issuerFields,
          requestorFields,
        });

        expect(claimData).not.toContain({
          fields: [{ key: 'temperature', value: 36 }],
        });

        expect(signer).toBe(issuerDID);
        expect(did).toBe(requesterDID);
      }

      expect(requester).toEqual(requesterDID);
      expect(claimIssuer).toEqual([issuerDID]);

      registrationTypes.includes(RegistrationTypes.OnChain) &&
        expect(onChainProof).toHaveLength(132);

      expect(acceptedBy).toBe(issuerDID);

      return issuedClaim;
    }

    async function issueWithoutRequest(
      issueSigner: Required<SignerT>,
      {
        subjectDID,
        claimType,
        registrationTypes = [RegistrationTypes.OnChain],
        issuerFields,
      }: {
        subjectDID: string;
        claimType: string;
        registrationTypes?: RegistrationTypes[];
        publishOnChain?: boolean;
        issuerFields?: { key: string; value: string | number }[];
      }
    ) {
      await signerService.connect(issueSigner, ProviderType.PrivateKey);
      const requesterDID = subjectDID;
      const issuerDID = signerService.did;
      const requestorFields = [{ key: 'temperature', value: 36 }];

      await claimsService.issueClaim({
        subject: subjectDID,
        registrationTypes,
        claim: {
          claimType,
          claimTypeVersion: version,
          issuerFields: issuerFields || [],
        },
      });

      const [did, issuedClaim] = <[string, Required<IClaimIssuance>]>(
        mockIssueClaim.mock.calls.pop()
      );

      expect(did).toBe(issuerDID);

      const { issuedToken, requester, claimIssuer, acceptedBy } = issuedClaim;

      if (registrationTypes.includes(RegistrationTypes.OffChain)) {
        expect(issuedToken).toBeDefined();

        const { claimData, signer, did } = (await didRegistry.decodeJWTToken({
          token: issuedToken,
        })) as { [key: string]: string };

        expect(claimData).toEqual({
          claimType,
          claimTypeVersion: version,
          issuerFields,
          requestorFields,
        });

        expect(signer).toBe(issuerDID);
        expect(did).toBe(requesterDID);
      }

      expect(requester).toEqual(subjectDID);
      expect(claimIssuer).toEqual([issuerDID]);
      expect(acceptedBy).toBe(issuerDID);

      return issuedClaim;
    }

    test('enrollment by issuer of type DID', async () => {
      const requester = rootOwner;
      const issuer = staticIssuer;
      const subjectDID = rootOwnerDID;
      const role = `${roleName1}.${root}`;
      const claimType = `${roleName1}.${root}`;
      expect(
        await claimsService.hasOnChainRole(rootOwnerDID, role, version)
      ).toBe(false);
      await enrolAndIssue(requester, issuer, {
        subjectDID,
        claimType,
      });

      expect(
        await claimManager.hasRole(
          addressOf(subjectDID),
          namehash(role),
          version
        )
      ).toBe(true);
      expect(
        await claimsService.hasOnChainRole(subjectDID, role, version)
      ).toBe(true);
    });

    test('asset enrollment by issuer of type DID', async () => {
      mockGetAssetById.mockImplementationOnce(({ id }: { id: string }) => ({
        id,
      }));
      await signerService.connect(rootOwner, ProviderType.PrivateKey);
      const assetAddress = await assetsService.registerAsset();
      const assetDID = `did:${Methods.Erc1056}:${Chain.VOLTA}:${assetAddress}`;
      await enrolAndIssue(rootOwner, staticIssuer, {
        subjectDID: assetDID,
        claimType: `${roleName1}.${root}`,
      });

      return expect(
        await claimsService.hasOnChainRole(
          assetDID,
          `${roleName1}.${root}`,
          version
        )
      ).toBe(true);
    });

    test('enrollment by issuer of type ROLE', async () => {
      await signerService.connect(rootOwner, ProviderType.PrivateKey);
      await domainsService.createRole({
        roleName: roleName2,
        namespace,
        data: roles[`${roleName2}.${root}`],
        returnSteps: false,
      });

      await enrolAndIssue(dynamicIssuer, staticIssuer, {
        subjectDID: dynamicIssuerDID,
        claimType: `${roleName1}.${root}`,
        registrationTypes: [
          RegistrationTypes.OnChain,
          RegistrationTypes.OffChain, // role type issuer should have offchain claim
        ],
        issuerFields: [],
      });

      expect(
        await claimManager.hasRole(
          addressOf(dynamicIssuerDID),
          namehash(`${roleName1}.${root}`),
          version
        )
      );

      await enrolAndIssue(rootOwner, dynamicIssuer, {
        subjectDID: rootOwnerDID,
        claimType: `${roleName2}.${root}`,
      });
      return expect(
        await claimsService.hasOnChainRole(
          rootOwnerDID,
          `${roleName2}.${root}`,
          version
        )
      ).toBe(true);
    });

    test('should enrol when prerequisites are met', async () => {
      await signerService.connect(rootOwner, ProviderType.PrivateKey);
      await domainsService.createRole({
        roleName: roleName3,
        namespace,
        data: roles[`${roleName3}.${root}`],
        returnSteps: false,
      });

      await enrolAndIssue(rootOwner, staticIssuer, {
        subjectDID: rootOwnerDID,
        claimType: `${roleName1}.${root}`,
      });

      await enrolAndIssue(rootOwner, staticIssuer, {
        subjectDID: rootOwnerDID,
        claimType: `${roleName3}.${root}`,
      });
      return expect(
        await claimsService.hasOnChainRole(
          rootOwnerDID,
          `${roleName3}.${root}`,
          version
        )
      ).toBe(true);
    });

    test('should reject to enrol when prerequisites are not met', async () => {
      await signerService.connect(rootOwner, ProviderType.PrivateKey);
      await domainsService.createRole({
        roleName: roleName3,
        namespace,
        data: roles[`${roleName3}.${root}`],
        returnSteps: false,
      });

      return expect(
        enrolAndIssue(rootOwner, staticIssuer, {
          subjectDID: rootOwnerDID,
          claimType: `${roleName3}.${root}`,
        })
      ).rejects.toEqual(new Error(ERROR_MESSAGES.ROLE_PREREQUISITES_NOT_MET));
    });

    describe('Publishing onchain', () => {
      const registrationTypes = [RegistrationTypes.OnChain];
      const claimType = `${roleName1}.${root}`;
      const role1Claim = {
        claimType,
        claimTypeVersion: version,
        isAccepted: true,
        subject: rootOwnerDID,
      };

      test('should be able to issue and publish onchain', async () => {
        mockGetClaimsBySubject.mockImplementationOnce(() => [role1Claim]); // to verify requesting

        await enrolAndIssue(rootOwner, staticIssuer, {
          subjectDID: rootOwnerDID,
          claimType,
          registrationTypes,
          publishOnChain: true,
        });
        expect(
          await claimsService.hasOnChainRole(rootOwnerDID, claimType, version)
        ).toBe(true);
      });

      test('should be able to issue and publish onchain without request', async () => {
        const claim = await issueWithoutRequest(staticIssuer, {
          subjectDID: rootOwnerDID,
          claimType,
          registrationTypes,
        });
        expect(claim.onChainProof).toHaveLength(132);

        await signerService.connect(rootOwner, ProviderType.PrivateKey);
        const mockedClaim = {
          claimType,
          isApproved: true,
          onChainProof: claim.onChainProof,
          claimTypeVersion: version,
          acceptedBy: claim.acceptedBy,
          subject: rootOwnerDID,
        };
        mockGetClaimsBySubject
          .mockReset()
          .mockImplementationOnce(() => [mockedClaim]);

        await claimsService.publishPublicClaim({
          claim: { claimType },
          registrationTypes,
        });
        expect(
          await claimsService.hasOnChainRole(rootOwnerDID, claimType, version)
        ).toBe(true);
      });

      test('should be able to issue without publishing onchain', async () => {
        mockGetClaimsBySubject.mockImplementationOnce(() => [role1Claim]);

        await enrolAndIssue(rootOwner, staticIssuer, {
          subjectDID: rootOwnerDID,
          claimType,
          registrationTypes,
          publishOnChain: false,
        });
        expect(
          await claimsService.hasOnChainRole(rootOwnerDID, claimType, version)
        ).toBe(false);
      });
    });

    test('should issue claim request with additional issuer fields', async () => {
      const requester = rootOwner;
      const issuer = staticIssuer;
      const subject = rootOwner;
      const subjectDID = rootOwnerDID;
      const claimType = `${roleName1}.${root}`;
      const registrationTypes = [
        RegistrationTypes.OnChain,
        RegistrationTypes.OffChain,
      ];
      await claimsService.createClaimRequest({
        claim: {
          claimType: `${roleName1}.${root}`,
          claimTypeVersion: version,
          requestorFields: [],
        },
        registrationTypes,
      });

      const issuerFields: { key: string; value: string | number }[] = [
        {
          key: 'document ID',
          value: 'ASG 123222',
        },
        {
          key: 'DOB',
          value: '1990-01-07',
        },
      ];

      const { issuedToken } = await enrolAndIssue(requester, issuer, {
        subjectDID,
        claimType,
        registrationTypes,
        issuerFields,
      });

      const data = didRegistry.jwt.decode(issuedToken) as {
        claimData: { issuerFields };
      };
      expect(data.claimData.issuerFields).toEqual(issuerFields);

      let subjectDoc = await didRegistry.getDidDocument({
        did: subjectDID,
        includeClaims: true,
      });
      mockCachedDocument.mockResolvedValueOnce(subjectDoc);

      await signerService.connect(subject, ProviderType.PrivateKey);
      const claimUrl = await claimsService.publishPublicClaim({
        claim: { token: issuedToken },
      });

      subjectDoc = await didRegistry.getDidDocument({
        did: subjectDID,
        includeClaims: true,
      });
      expect(
        subjectDoc.service.find(
          (s) => s.serviceEndpoint === claimUrl && s.claimType === claimType
        )
      ).toBeDefined();
    });
  });

  describe('Selfsigned claim tests', () => {
    test('Selfsigned claim should be verified', async () => {
      const claimUrl = await claimsService.createSelfSignedClaim({
        data: { claimType: roleName1 },
        subject: rootOwnerDID,
      });
      const claim = await didRegistry.ipfsStore.get(claimUrl);

      const document = await didRegistry.getDidDocument();
      const proofVerivier = new ProofVerifier(document);

      expect(await proofVerivier.verifyAuthenticationProof(claim)).toEqual(
        document.id
      );
    });

    test('Should be able to create selfsigned claim for owned identity', async () => {
      const assetDID = `did:${Methods.Erc1056}:${
        Chain.VOLTA
      }:${await assetsService.registerAsset()}`;

      mockGetCachedOwnedAssets.mockResolvedValueOnce([
        { document: { id: assetDID }, id: assetDID },
      ]);
      const claimType = 'test claim';
      const claimUrl = await claimsService.createSelfSignedClaim({
        data: { claimType },
        subject: assetDID,
      });
      const claim = await didRegistry.ipfsStore.get(claimUrl);

      const ownerDoc = await didRegistry.getDidDocument({
        did: rootOwnerDID,
        includeClaims: true,
      });
      const proofVerivier = new ProofVerifier(ownerDoc);

      expect(await proofVerivier.verifyAuthenticationProof(claim)).toEqual(
        ownerDoc.id
      );

      const assetDoc = await didRegistry.getDidDocument({
        did: assetDID,
        includeClaims: true,
      });
      expect(
        assetDoc.service.find(
          (s) => s.claimType === claimType && s.serviceEndpoint === claimUrl
        )
      ).toBeDefined();
    });
  });
});<|MERGE_RESOLUTION|>--- conflicted
+++ resolved
@@ -26,11 +26,8 @@
   MessagingService,
   IClaimIssuance,
   SignerT,
-<<<<<<< HEAD
   Claim,
-=======
   RoleCredentialSubject,
->>>>>>> 55ff5b24
 } from '../src';
 import { replenish, root, rpcUrl, setupENS } from './utils/setup-contracts';
 import { ClaimManager__factory } from '../ethers/factories/ClaimManager__factory';
