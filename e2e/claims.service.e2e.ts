--- conflicted
+++ resolved
@@ -91,12 +91,8 @@
 const mockRequestClaim = jest.fn();
 const mockIssueClaim = jest.fn();
 const mockRejectClaim = jest.fn();
-<<<<<<< HEAD
 const mockGetAllowedRoles = jest.fn();
-jest.mock('../src/modules/cacheClient/cacheClient.service', () => {
-=======
 jest.mock('../src/modules/cache-client/cache-client.service', () => {
->>>>>>> ee0bfe41
   return {
     CacheClient: jest.fn().mockImplementation(() => {
       return {
