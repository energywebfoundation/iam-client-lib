import {
  IRoleDefinitionV2,
  PreconditionType,
} from '@energyweb/credential-governance';
import { Methods, Chain } from '@ew-did-registry/did';
import { addressOf } from '@ew-did-registry/did-ethr-resolver';
import { KeyTags } from '@ew-did-registry/did-resolver-interface';
import {
  CredentialStatusPurpose,
  CredentialStatusType,
  VerifiablePresentation,
  Credential,
} from '@ew-did-registry/credentials-interface';
import { providers, utils, Wallet } from 'ethers';
import {
  AssetsService,
  ClaimsService,
  DomainsService,
  ERROR_MESSAGES,
  initWithPrivateKeySigner,
  ProviderType,
  RegistrationTypes,
  SignerService,
  chainConfigs,
  DidRegistry,
  MessagingService,
  IClaimIssuance,
  SignerT,
<<<<<<< HEAD
  Claim,
=======
  RoleCredentialSubject,
>>>>>>> 9a93d0eb
} from '../src';
import { replenish, root, rpcUrl, setupENS } from './utils/setup-contracts';
import { ClaimManager__factory } from '../ethers/factories/ClaimManager__factory';
import { ProofVerifier } from '@ew-did-registry/claims';
import { ClaimManager } from '../ethers/ClaimManager';
import { setLogger } from '../src/config/logger.config';
import { ConsoleLogger, LogLevel } from '../src/utils/logger';

const { namehash, id } = utils;

const provider = new providers.JsonRpcProvider(rpcUrl);
const staticIssuer = Wallet.createRandom().connect(provider);
const staticIssuerDID = `did:${Methods.Erc1056}:${Chain.VOLTA}:${staticIssuer.address}`;
const dynamicIssuer = Wallet.createRandom().connect(provider);
const dynamicIssuerDID = `did:${Methods.Erc1056}:${Chain.VOLTA}:${dynamicIssuer.address}`;
const rootOwner = Wallet.createRandom().connect(provider);
const rootOwnerDID = `did:${Methods.Erc1056}:${Chain.VOLTA}:${rootOwner.address}`;
const roleName1 = 'myrole1';
const roleName2 = 'myrole2';
const roleName3 = 'myrole3';
const roleName4 = 'myrole4';
const namespace = root;
const version = 1;
const baseRoleDef = {
  roleType: 'org',
  fields: [],
  issuerFields: [],
  enrolmentPreconditions: [],
  issuer: { issuerType: 'DID', did: [staticIssuerDID] },
  version,
  metadata: {},
  revoker: { revokerType: 'DID', did: [staticIssuerDID] },
};
const roles: Record<string, IRoleDefinitionV2> = {
  [`${roleName1}.${root}`]: { ...baseRoleDef, roleName: roleName1 },
  [`${roleName2}.${root}`]: {
    ...baseRoleDef,
    roleName: roleName2,
    issuer: { issuerType: 'ROLE', roleName: `${roleName1}.${root}` },
  },
  [`${roleName3}.${root}`]: {
    ...baseRoleDef,
    roleName: roleName3,
    enrolmentPreconditions: [
      { type: PreconditionType.Role, conditions: [`${roleName1}.${root}`] },
    ],
  },
  [`${roleName4}.${root}`]: {
    ...baseRoleDef,
    roleName: roleName4,
    issuer: { issuerType: 'ROLE', roleName: `${roleName1}.${root}` },
  },
};
const mockGetRoleDefinition = jest
  .fn()
  .mockImplementation((namespace: string) => {
    return roles[namespace];
  });
const mockCachedDocument = jest.fn().mockImplementation((did: string) => {
  return {
    publicKey: [
      { id: `did:${Methods.Erc1056}:${Chain.VOLTA}:${did}-${KeyTags.OWNER}` },
    ],
  }; // all documents are created
});
const getClamsBySubjectInitMock: (did: string) => Partial<Claim>[] = () => [];

const mockGetCachedOwnedAssets = jest.fn();
const mockGetAssetById = jest.fn();
const mockGetClaimsBySubject = jest.fn();
const mockRequestClaim = jest.fn();
const mockIssueClaim = jest.fn();
const mockRejectClaim = jest.fn();
const mockGetAllowedRoles = jest.fn();
jest.mock('../src/modules/cache-client/cache-client.service', () => {
  return {
    CacheClient: jest.fn().mockImplementation(() => {
      return {
        getRoleDefinition: mockGetRoleDefinition,
        getDidDocument: mockCachedDocument,
        getAssetById: mockGetAssetById,
        getOwnedAssets: mockGetCachedOwnedAssets,
        getClaimsBySubject: mockGetClaimsBySubject,
        init: jest.fn(),
        login: jest.fn(),
        requestClaim: mockRequestClaim,
        issueClaim: mockIssueClaim,
        rejectClaim: mockRejectClaim,
        getAllowedRolesByIssuer: mockGetAllowedRoles,
        addStatusToCredential: (
          credential: Credential<RoleCredentialSubject>
        ): Credential<RoleCredentialSubject> => {
          return {
            ...credential,
            credentialStatus: {
              id: `https://energyweb.org/credential/${id(
                JSON.stringify(credential)
              )}#list`,
              type: CredentialStatusType.StatusList2021Entry,
              statusPurpose: CredentialStatusPurpose.REVOCATION,
              statusListIndex: '1',
              statusListCredential: `https://identitycache.org/v1/status-list/${credential.id}`,
            },
          };
        },
      };
    }),
  };
});

MessagingService.create = (signerService: SignerService) =>
  Promise.resolve(new MessagingService(signerService));
jest.mock('../src/modules/messaging/messaging.service', () => {
  return {
    MessagingService: jest.fn().mockImplementation(() => {
      return { publish: jest.fn() };
    }),
  };
});

describe('Сlaim tests', () => {
  let claimsService: ClaimsService;
  let signerService: SignerService;
  let assetsService: AssetsService;
  let domainsService: DomainsService;
  let claimManager: ClaimManager;
  let didRegistry: DidRegistry;

  beforeEach(async () => {
    jest.clearAllMocks();
    mockGetClaimsBySubject.mockImplementation(getClamsBySubjectInitMock);
    await replenish(await staticIssuer.getAddress());
    await replenish(await rootOwner.getAddress());
    await replenish(await dynamicIssuer.getAddress());

    await setupENS(await rootOwner.getAddress());
    let connectToCacheServer;
    ({ signerService, connectToCacheServer } = await initWithPrivateKeySigner(
      rootOwner.privateKey,
      rpcUrl
    ));
    await signerService.publicKeyAndIdentityToken();
    const chainId = signerService.chainId;
    claimManager = new ClaimManager__factory(rootOwner).attach(
      chainConfigs()[chainId].claimManagerAddress
    );
    let connectToDidRegistry;
    ({ domainsService, connectToDidRegistry, assetsService } =
      await connectToCacheServer());
    await domainsService.createRole({
      roleName: roleName1,
      namespace,
      data: roles[`${roleName1}.${root}`],
      returnSteps: false,
    });
    await domainsService.createRole({
      roleName: roleName4,
      namespace,
      data: roles[`${roleName4}.${root}`],
      returnSteps: false,
    });
    ({ didRegistry, claimsService } = await connectToDidRegistry());
    mockGetAllowedRoles.mockImplementation(async (issuer) => {
      const roleDefs = Object.values(roles);
      const isRoleIssuerOfRole = await Promise.all(
        roleDefs.map(
          (r) =>
            r.issuer.roleName &&
            claimsService.hasOnChainRole(issuer, r.issuer.roleName, version)
        )
      );
      const allowedRoles = roleDefs
        .filter((r, i) => {
          return (
            (r.issuer.issuerType === 'DID' && r.issuer.did?.includes(issuer)) ||
            (r.issuer.issuerType === 'ROLE' && isRoleIssuerOfRole[i])
          );
        })
        .map((r) => ({ ...r, namespace: `${r.roleName}.${root}` }));

      return allowedRoles;
    });
    Reflect.set(didRegistry, '_cacheClient', undefined);
    setLogger(new ConsoleLogger(LogLevel.warn));
  });

  describe('Role claim tests', () => {
    async function enrolAndIssue(
      requestSigner: Required<SignerT>,
      issueSigner: Required<SignerT>,
      {
        subjectDID,
        claimType,
        registrationTypes = [RegistrationTypes.OnChain],
        publishOnChain = true,
        issuerFields,
      }: {
        subjectDID: string;
        claimType: string;
        registrationTypes?: RegistrationTypes[];
        publishOnChain?: boolean;
        issuerFields?: Record<string, string | number>[];
      }
    ) {
      await signerService.connect(requestSigner, ProviderType.PrivateKey);
      const requesterDID = signerService.did;
      const requestorFields = [{ key: 'temperature', value: 36 }];
      await claimsService.createClaimRequest({
        claim: {
          claimType,
          claimTypeVersion: version,
          requestorFields,
        },
        registrationTypes,
        subject: subjectDID,
      });
      const [message] = mockRequestClaim.mock.calls.pop();

      await signerService.connect(issueSigner, ProviderType.PrivateKey);
      const issuerDID = signerService.did;
      await claimsService.issueClaimRequest({
        publishOnChain,
        issuerFields,
        ...message,
      });
      const [, issuedClaim] = <[string, Required<IClaimIssuance>]>(
        mockIssueClaim.mock.calls.pop()
      );

      const currentGetClaimsBySubjectMock =
        mockGetClaimsBySubject.getMockImplementation() as jest.Mock;
      mockGetClaimsBySubject.mockImplementation((did) =>
        [...currentGetClaimsBySubjectMock(did)].concat(
          did === subjectDID
            ? [
                {
                  claimType,
                  claimTypeVersion: version,
                  issuedToken: issuedClaim.issuedToken,
                },
              ]
            : []
        )
      );

      const {
        issuedToken,
        requester,
        claimIssuer,
        onChainProof,
        acceptedBy,
        vp,
      } = issuedClaim;

      if (registrationTypes.includes(RegistrationTypes.OffChain)) {
        expect(issuedToken).toBeDefined();
        expect(vp).toBeDefined();

        const vpObject = JSON.parse(vp) as VerifiablePresentation;

        expect(vpObject.verifiableCredential).toHaveLength(1);
        expect(vpObject.verifiableCredential[0].credentialSubject).toEqual({
          id: subjectDID,
          role: {
            namespace: claimType,
            version: version.toString(),
          },
          issuerFields,
        });
        expect(vpObject.verifiableCredential[0].issuer).toEqual(
          signerService.didHex
        );
        expect(vpObject.holder).toEqual(signerService.didHex);

        const { claimData, signer, did } = (await didRegistry.decodeJWTToken({
          token: issuedToken,
        })) as { [key: string]: string };

        expect(claimData).toEqual({
          claimType,
          claimTypeVersion: version,
          issuerFields,
          requestorFields,
        });

        expect(claimData).not.toContain({
          fields: [{ key: 'temperature', value: 36 }],
        });

        expect(signer).toBe(issuerDID);
        expect(did).toBe(requesterDID);
      }

      expect(requester).toEqual(requesterDID);
      expect(claimIssuer).toEqual([issuerDID]);

      registrationTypes.includes(RegistrationTypes.OnChain) &&
        expect(onChainProof).toHaveLength(132);

      expect(acceptedBy).toBe(issuerDID);

      return issuedClaim;
    }

    async function issueWithoutRequest(
      issueSigner: Required<SignerT>,
      {
        subjectDID,
        claimType,
        registrationTypes = [RegistrationTypes.OnChain],
        issuerFields,
      }: {
        subjectDID: string;
        claimType: string;
        registrationTypes?: RegistrationTypes[];
        publishOnChain?: boolean;
        issuerFields?: { key: string; value: string | number }[];
      }
    ) {
      await signerService.connect(issueSigner, ProviderType.PrivateKey);
      const requesterDID = subjectDID;
      const issuerDID = signerService.did;
      const requestorFields = [{ key: 'temperature', value: 36 }];

      await claimsService.issueClaim({
        subject: subjectDID,
        registrationTypes,
        claim: {
          claimType,
          claimTypeVersion: version,
          issuerFields: issuerFields || [],
        },
      });

      const [did, issuedClaim] = <[string, Required<IClaimIssuance>]>(
        mockIssueClaim.mock.calls.pop()
      );

      expect(did).toBe(issuerDID);

      const { issuedToken, requester, claimIssuer, acceptedBy } = issuedClaim;

      if (registrationTypes.includes(RegistrationTypes.OffChain)) {
        expect(issuedToken).toBeDefined();

        const { claimData, signer, did } = (await didRegistry.decodeJWTToken({
          token: issuedToken,
        })) as { [key: string]: string };

        expect(claimData).toEqual({
          claimType,
          claimTypeVersion: version,
          issuerFields,
          requestorFields,
        });

        expect(signer).toBe(issuerDID);
        expect(did).toBe(requesterDID);
      }

      expect(requester).toEqual(subjectDID);
      expect(claimIssuer).toEqual([issuerDID]);
      expect(acceptedBy).toBe(issuerDID);

      return issuedClaim;
    }

    test('enrollment by issuer of type DID', async () => {
      const requester = rootOwner;
      const issuer = staticIssuer;
      const subjectDID = rootOwnerDID;
      const role = `${roleName1}.${root}`;
      const claimType = `${roleName1}.${root}`;
      expect(
        await claimsService.hasOnChainRole(rootOwnerDID, role, version)
      ).toBe(false);
      await enrolAndIssue(requester, issuer, {
        subjectDID,
        claimType,
      });

      expect(
        await claimManager.hasRole(
          addressOf(subjectDID),
          namehash(role),
          version
        )
      ).toBe(true);
      expect(
        await claimsService.hasOnChainRole(subjectDID, role, version)
      ).toBe(true);
    });

    test('asset enrollment by issuer of type DID', async () => {
      mockGetAssetById.mockImplementationOnce(({ id }: { id: string }) => ({
        id,
      }));
      await signerService.connect(rootOwner, ProviderType.PrivateKey);
      const assetAddress = await assetsService.registerAsset();
      const assetDID = `did:${Methods.Erc1056}:${Chain.VOLTA}:${assetAddress}`;
      await enrolAndIssue(rootOwner, staticIssuer, {
        subjectDID: assetDID,
        claimType: `${roleName1}.${root}`,
      });

      return expect(
        await claimsService.hasOnChainRole(
          assetDID,
          `${roleName1}.${root}`,
          version
        )
      ).toBe(true);
    });

    test('enrollment by issuer of type ROLE', async () => {
      await signerService.connect(rootOwner, ProviderType.PrivateKey);
      await domainsService.createRole({
        roleName: roleName2,
        namespace,
        data: roles[`${roleName2}.${root}`],
        returnSteps: false,
      });

      await enrolAndIssue(dynamicIssuer, staticIssuer, {
        subjectDID: dynamicIssuerDID,
        claimType: `${roleName1}.${root}`,
        registrationTypes: [
          RegistrationTypes.OnChain,
          RegistrationTypes.OffChain, // role type issuer should have offchain claim
        ],
        issuerFields: [],
      });

      expect(
        await claimManager.hasRole(
          addressOf(dynamicIssuerDID),
          namehash(`${roleName1}.${root}`),
          version
        )
      );

      await enrolAndIssue(rootOwner, dynamicIssuer, {
        subjectDID: rootOwnerDID,
        claimType: `${roleName2}.${root}`,
      });
      return expect(
        await claimsService.hasOnChainRole(
          rootOwnerDID,
          `${roleName2}.${root}`,
          version
        )
      ).toBe(true);
    });

    test('should enrol when prerequisites are met', async () => {
      await signerService.connect(rootOwner, ProviderType.PrivateKey);
      await domainsService.createRole({
        roleName: roleName3,
        namespace,
        data: roles[`${roleName3}.${root}`],
        returnSteps: false,
      });

      await enrolAndIssue(rootOwner, staticIssuer, {
        subjectDID: rootOwnerDID,
        claimType: `${roleName1}.${root}`,
      });

      await enrolAndIssue(rootOwner, staticIssuer, {
        subjectDID: rootOwnerDID,
        claimType: `${roleName3}.${root}`,
      });
      return expect(
        await claimsService.hasOnChainRole(
          rootOwnerDID,
          `${roleName3}.${root}`,
          version
        )
      ).toBe(true);
    });

    test('should reject to enrol when prerequisites are not met', async () => {
      await signerService.connect(rootOwner, ProviderType.PrivateKey);
      await domainsService.createRole({
        roleName: roleName3,
        namespace,
        data: roles[`${roleName3}.${root}`],
        returnSteps: false,
      });

      return expect(
        enrolAndIssue(rootOwner, staticIssuer, {
          subjectDID: rootOwnerDID,
          claimType: `${roleName3}.${root}`,
        })
      ).rejects.toEqual(new Error(ERROR_MESSAGES.ROLE_PREREQUISITES_NOT_MET));
    });

    describe('Publishing onchain', () => {
      const registrationTypes = [RegistrationTypes.OnChain];
      const claimType = `${roleName1}.${root}`;
      const role1Claim = {
        claimType,
        claimTypeVersion: version,
        isAccepted: true,
        subject: rootOwnerDID,
      };

      test('should be able to issue and publish onchain', async () => {
        mockGetClaimsBySubject.mockImplementationOnce(() => [role1Claim]); // to verify requesting

        await enrolAndIssue(rootOwner, staticIssuer, {
          subjectDID: rootOwnerDID,
          claimType,
          registrationTypes,
          publishOnChain: true,
        });
        expect(
          await claimsService.hasOnChainRole(rootOwnerDID, claimType, version)
        ).toBe(true);
      });

      test('should be able to issue and publish onchain without request', async () => {
        const claim = await issueWithoutRequest(staticIssuer, {
          subjectDID: rootOwnerDID,
          claimType,
          registrationTypes,
        });
        expect(claim.onChainProof).toHaveLength(132);

        await signerService.connect(rootOwner, ProviderType.PrivateKey);
        const mockedClaim = {
          claimType,
          isApproved: true,
          onChainProof: claim.onChainProof,
          claimTypeVersion: version,
          acceptedBy: claim.acceptedBy,
          subject: rootOwnerDID,
        };
        mockGetClaimsBySubject
          .mockReset()
          .mockImplementationOnce(() => [mockedClaim]);

        await claimsService.publishPublicClaim({
          claim: { claimType },
          registrationTypes,
        });
        expect(
          await claimsService.hasOnChainRole(rootOwnerDID, claimType, version)
        ).toBe(true);
      });

      test('should be able to issue without publishing onchain', async () => {
        mockGetClaimsBySubject.mockImplementationOnce(() => [role1Claim]);

        await enrolAndIssue(rootOwner, staticIssuer, {
          subjectDID: rootOwnerDID,
          claimType,
          registrationTypes,
          publishOnChain: false,
        });
        expect(
          await claimsService.hasOnChainRole(rootOwnerDID, claimType, version)
        ).toBe(false);
      });
    });

    test('should issue claim request with additional issuer fields', async () => {
      const requester = rootOwner;
      const issuer = staticIssuer;
      const subject = rootOwner;
      const subjectDID = rootOwnerDID;
      const claimType = `${roleName1}.${root}`;
      const registrationTypes = [
        RegistrationTypes.OnChain,
        RegistrationTypes.OffChain,
      ];
      await claimsService.createClaimRequest({
        claim: {
          claimType: `${roleName1}.${root}`,
          claimTypeVersion: version,
          requestorFields: [],
        },
        registrationTypes,
      });

      const issuerFields: { key: string; value: string | number }[] = [
        {
          key: 'document ID',
          value: 'ASG 123222',
        },
        {
          key: 'DOB',
          value: '1990-01-07',
        },
      ];

      const { issuedToken } = await enrolAndIssue(requester, issuer, {
        subjectDID,
        claimType,
        registrationTypes,
        issuerFields,
      });

      const data = didRegistry.jwt.decode(issuedToken) as {
        claimData: { issuerFields };
      };
      expect(data.claimData.issuerFields).toEqual(issuerFields);

      let subjectDoc = await didRegistry.getDidDocument({
        did: subjectDID,
        includeClaims: true,
      });
      mockCachedDocument.mockResolvedValueOnce(subjectDoc);

      await signerService.connect(subject, ProviderType.PrivateKey);
      const claimUrl = await claimsService.publishPublicClaim({
        claim: { token: issuedToken },
      });

      subjectDoc = await didRegistry.getDidDocument({
        did: subjectDID,
        includeClaims: true,
      });
      expect(
        subjectDoc.service.find(
          (s) => s.serviceEndpoint === claimUrl && s.claimType === claimType
        )
      ).toBeDefined();
    });
  });

  describe('Selfsigned claim tests', () => {
    test('Selfsigned claim should be verified', async () => {
      const claimUrl = await claimsService.createSelfSignedClaim({
        data: { claimType: roleName1 },
        subject: rootOwnerDID,
      });
      const claim = await didRegistry.ipfsStore.get(claimUrl);

      const document = await didRegistry.getDidDocument();
      const proofVerivier = new ProofVerifier(document);

      expect(await proofVerivier.verifyAuthenticationProof(claim)).toEqual(
        document.id
      );
    });

    test('Should be able to create selfsigned claim for owned identity', async () => {
      const assetDID = `did:${Methods.Erc1056}:${
        Chain.VOLTA
      }:${await assetsService.registerAsset()}`;

      mockGetCachedOwnedAssets.mockResolvedValueOnce([
        { document: { id: assetDID }, id: assetDID },
      ]);
      const claimType = 'test claim';
      const claimUrl = await claimsService.createSelfSignedClaim({
        data: { claimType },
        subject: assetDID,
      });
      const claim = await didRegistry.ipfsStore.get(claimUrl);

      const ownerDoc = await didRegistry.getDidDocument({
        did: rootOwnerDID,
        includeClaims: true,
      });
      const proofVerivier = new ProofVerifier(ownerDoc);

      expect(await proofVerivier.verifyAuthenticationProof(claim)).toEqual(
        ownerDoc.id
      );

      const assetDoc = await didRegistry.getDidDocument({
        did: assetDID,
        includeClaims: true,
      });
      expect(
        assetDoc.service.find(
          (s) => s.claimType === claimType && s.serviceEndpoint === claimUrl
        )
      ).toBeDefined();
    });
  });
});<|MERGE_RESOLUTION|>--- conflicted
+++ resolved
@@ -26,11 +26,8 @@
   MessagingService,
   IClaimIssuance,
   SignerT,
-<<<<<<< HEAD
   Claim,
-=======
   RoleCredentialSubject,
->>>>>>> 9a93d0eb
 } from '../src';
 import { replenish, root, rpcUrl, setupENS } from './utils/setup-contracts';
 import { ClaimManager__factory } from '../ethers/factories/ClaimManager__factory';
