// Copyright 2020 Energy Web Foundation
// This file is part of IAM Client Library brought to you by the Energy Web Foundation,
// a global non-profit organization focused on accelerating blockchain technology across the energy sector,
// incorporated in Zug, Switzerland.
//
// The IAM Client Library is free software: you can redistribute it and/or modify
// it under the terms of the GNU General Public License as published by
// the Free Software Foundation, either version 3 of the License, or
// (at your option) any later version.
// This is distributed in the hope that it will be useful,
// but WITHOUT ANY WARRANTY and without an implied warranty of
// MERCHANTABILITY or FITNESS FOR A PARTICULAR PURPOSE.  See the
// GNU General Public License for more details, at <http://www.gnu.org/licenses/>.
//
// @authors: Kim Honoridez

import { IAM, ENSNamespaceTypes, NATS_EXCHANGE_TOPIC } from "./iam";
import { CacheServerClient, ICacheServerClient } from "./cacheServerClient/cacheServerClient";
<<<<<<< HEAD
import { MessagingMethod } from './iam/iam-base';
import { WalletProvider } from "./types/WalletProvider";
=======
import { MessagingMethod, ERROR_MESSAGES } from "./iam/iam-base";
>>>>>>> 9686a57e
import {
  IApp,
  IAppDefinition,
  IOrganization,
  IOrganizationDefinition,
  IRole,
  IRoleDefinition
} from "./cacheServerClient/cacheServerClient.types";

import {
  DIDAttribute,
  Encoding,
  Algorithms,
  PubKeyType
} from "@ew-did-registry/did-resolver-interface";

// MAIN
export { IAM };

// CONSTANTS

export { NATS_EXCHANGE_TOPIC };

// ENUMS
<<<<<<< HEAD
export { DIDAttribute, Encoding, Algorithms, PubKeyType, ENSNamespaceTypes, MessagingMethod, WalletProvider };
=======
export {
  DIDAttribute,
  Encoding,
  Algorithms,
  PubKeyType,
  ENSNamespaceTypes,
  MessagingMethod,
  ERROR_MESSAGES
};
>>>>>>> 9686a57e

// CACHE CLIENT
export {
  CacheServerClient,
  ICacheServerClient,
  IApp,
  IAppDefinition,
  IOrganization,
  IOrganizationDefinition,
  IRole,
  IRoleDefinition
};<|MERGE_RESOLUTION|>--- conflicted
+++ resolved
@@ -16,12 +16,9 @@
 
 import { IAM, ENSNamespaceTypes, NATS_EXCHANGE_TOPIC } from "./iam";
 import { CacheServerClient, ICacheServerClient } from "./cacheServerClient/cacheServerClient";
-<<<<<<< HEAD
-import { MessagingMethod } from './iam/iam-base';
+import { MessagingMethod, ERROR_MESSAGES } from './iam/iam-base';
 import { WalletProvider } from "./types/WalletProvider";
-=======
-import { MessagingMethod, ERROR_MESSAGES } from "./iam/iam-base";
->>>>>>> 9686a57e
+
 import {
   IApp,
   IAppDefinition,
@@ -46,9 +43,6 @@
 export { NATS_EXCHANGE_TOPIC };
 
 // ENUMS
-<<<<<<< HEAD
-export { DIDAttribute, Encoding, Algorithms, PubKeyType, ENSNamespaceTypes, MessagingMethod, WalletProvider };
-=======
 export {
   DIDAttribute,
   Encoding,
@@ -56,9 +50,9 @@
   PubKeyType,
   ENSNamespaceTypes,
   MessagingMethod,
-  ERROR_MESSAGES
+  ERROR_MESSAGES,
+  WalletProvider
 };
->>>>>>> 9686a57e
 
 // CACHE CLIENT
 export {
