--- conflicted
+++ resolved
@@ -72,12 +72,7 @@
 import { isValidDID, parseDID } from "./utils/did";
 import { chainConfigs } from "./iam/chainConfig";
 import { canonizeSig } from "./utils/enrollment";
-<<<<<<< HEAD
 import { Algorithms, JWT } from "@ew-did-registry/jwt";
-=======
-import { JWT } from "@ew-did-registry/jwt";
-
->>>>>>> 4e1c8dd4
 const { id, keccak256, defaultAbiCoder, solidityKeccak256, arrayify, namehash } = utils;
 
 export type InitializeData = {
