--- conflicted
+++ resolved
@@ -17,18 +17,15 @@
 
 import { providers, Signer } from "ethers";
 import {
-<<<<<<< HEAD
   IRoleDefinition,
   IAppDefinition,
   IOrganizationDefinition,
   PreconditionType
 } from "@energyweb/iam-contracts";
 import {
+  Algorithms,
   DIDAttribute,
-=======
-  Algorithms,
-  DIDAttribute, Encoding,
->>>>>>> 101da262
+  Encoding,
   IDIDDocument,
   IServiceEndpoint,
   IUpdateData,
@@ -49,13 +46,8 @@
   NATSConnectionNotEstablishedError
 } from "./errors";
 import {
-<<<<<<< HEAD
-  AssetHistoryEventType, ClaimData,
-=======
   AssetHistoryEventType,
   ClaimData,
-  IAppDefinition,
->>>>>>> 101da262
   IOrganization,
   Order
 } from "./cacheServerClient/cacheServerClient.types";
