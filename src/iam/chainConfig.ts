import { VoltaAddress1056 } from "@ew-did-registry/did-ethr-resolver";
import {
  VOLTA_DOMAIN_NOTIFER_ADDRESS,
  VOLTA_ENS_REGISTRY_ADDRESS,
  VOLTA_PUBLIC_RESOLVER_ADDRESS,
  VOLTA_RESOLVER_V1_ADDRESS
} from "@energyweb/iam-contracts";
import { CacheServerClientOptions } from "../cacheServerClient/cacheServerClient";
import { MessagingMethod } from "../utils/constants";

const VOLTA_CHAIN_ID = 73799;
export interface ChainConfig {
  ensRegistryAddress: string;
  ensResolverAddress: string;
  ensPublicResolverAddress?: string;
  domainNotifierAddress: string;
  assetManagerAddress: string;
  didContractAddress: string;
  claimManagerAddress: string;
}

export interface MessagingOptions {
  messagingMethod: MessagingMethod;
  natsServerUrl: string;
}

/**
 * Set of parameters to configure connection to chain with id received from wallet.
 * If configuration for some chain is missing or should be reconfigured use `setChainConfig` before class instantiation
 */
export const chainConfigs: Record<number, ChainConfig> = {
  [VOLTA_CHAIN_ID]: {
<<<<<<< HEAD
    rpcUrl: "https://volta-rpc.com",
=======
>>>>>>> 4aa635e6
    ensRegistryAddress: VOLTA_ENS_REGISTRY_ADDRESS,
    ensResolverAddress: VOLTA_RESOLVER_V1_ADDRESS,
    ensPublicResolverAddress: VOLTA_PUBLIC_RESOLVER_ADDRESS,
    domainNotifierAddress: VOLTA_DOMAIN_NOTIFER_ADDRESS,
    // TODO: export from did-lib
    assetManagerAddress: "0xE258fA7D1cc8964D0dEB7204Df947bCa42b2c940",
    didContractAddress: VoltaAddress1056,
    // TODO: export from iam-contracts
    claimManagerAddress: "0x2F259e307D0Ba78902391c070e7b4aA043E74DBB"
  }
};

export const cacheServerClientOptions: Record<number, CacheServerClientOptions> = {
  [VOLTA_CHAIN_ID]: {
    url: "https://volta-identitycache.energyweb.org/",
    cacheServerSupportsAuth: true
  }
};

export const messagingOptions: Record<number, MessagingOptions> = {
  [VOLTA_CHAIN_ID]: {
    messagingMethod: MessagingMethod.Nats,
    natsServerUrl: "https://volta-identityevents.energyweb.org/"
  }
};

/**
 * Used to override existing chain configuration or add a missing one
 * Configuration must be set before constructing `IAM`
 */
export const setChainConfig = (chainId: number, config: Partial<ChainConfig>) => {
  chainConfigs[chainId] = { ...chainConfigs[chainId], ...config };
};

/**
 * Used to override existing cache server configuration or add a missing one
 * Configuration must be set before constructing `IAM`
 */
export const setCacheClientOptions = (
  chainId: number,
  options: Partial<CacheServerClientOptions>
) => {
  cacheServerClientOptions[chainId] = { ...cacheServerClientOptions[chainId], ...options };
};

/**
 * Used to override existing messaging configuration or add a missing one
 * Configuration must be set before constructing `IAM`
 */

export const setMessagingOptions = (chainId: number, options: Partial<MessagingOptions>) => {
  messagingOptions[chainId] = { ...messagingOptions[chainId], ...options };
};<|MERGE_RESOLUTION|>--- conflicted
+++ resolved
@@ -10,6 +10,7 @@
 
 const VOLTA_CHAIN_ID = 73799;
 export interface ChainConfig {
+  rpcUrl: string,
   ensRegistryAddress: string;
   ensResolverAddress: string;
   ensPublicResolverAddress?: string;
@@ -30,10 +31,7 @@
  */
 export const chainConfigs: Record<number, ChainConfig> = {
   [VOLTA_CHAIN_ID]: {
-<<<<<<< HEAD
     rpcUrl: "https://volta-rpc.com",
-=======
->>>>>>> 4aa635e6
     ensRegistryAddress: VOLTA_ENS_REGISTRY_ADDRESS,
     ensResolverAddress: VOLTA_RESOLVER_V1_ADDRESS,
     ensPublicResolverAddress: VOLTA_PUBLIC_RESOLVER_ADDRESS,
