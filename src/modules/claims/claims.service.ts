--- conflicted
+++ resolved
@@ -7,14 +7,10 @@
   PreconditionType,
   RoleCredentialSubject,
 } from '@energyweb/credential-governance';
-<<<<<<< HEAD
-import { VerifiableCredential } from '@ew-did-registry/credentials-interface';
-=======
 import {
   VerifiableCredential,
   VerifiablePresentation,
 } from '@ew-did-registry/credentials-interface';
->>>>>>> 0f532bb1
 import { ClaimRevocation } from '@energyweb/onchain-claims';
 import { Methods } from '@ew-did-registry/did';
 import { Algorithms } from '@ew-did-registry/jwt';
