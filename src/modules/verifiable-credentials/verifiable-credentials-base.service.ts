--- conflicted
+++ resolved
@@ -24,7 +24,6 @@
   CreatePresentationParams,
   verifiableCredentialEIP712Types,
   verifiablePresentationWithCredentialEIP712Types,
-  InitiateExchangeResults,
 } from './types';
 import VCStorageClient from './storage-client';
 import { ERROR_MESSAGES } from '../../errors';
@@ -151,11 +150,7 @@
   async initiateExchange({
     type,
     url,
-<<<<<<< HEAD
   }: ExchangeInvitation): Promise<ContinueExchangeSelections> {
-=======
-  }: ExchangeInvitation): Promise<InitiateExchangeResults[]> {
->>>>>>> dc86a23e
     if (type !== VC_API_EXCHANGE) {
       throw new Error('Only VC-API exchange is supported');
     }
@@ -180,7 +175,6 @@
   }
 
   /**
-<<<<<<< HEAD
    * @description Sends credentials requested by issuer and returns either issued credentials or next credentials request
    *
    * @param params.vpRequest credentials required to continue exchange
@@ -215,47 +209,7 @@
     return requestedPresentation;
   }
 
-  // * Should be overridden by the implementation
-  static async create(
-    // eslint-disable-next-line @typescript-eslint/no-unused-vars
-    signerService: SignerService,
-    // eslint-disable-next-line @typescript-eslint/no-unused-vars
-    storage: VCStorageClient
-  ): Promise<VerifiableCredentialsServiceBase> {
-    throw new Error('Not implemented');
-  }
-
-  // TODO: Host EWF VC Context and Vocab
-  private createCredential(
-    params: RoleCredentialSubjectParams
-  ): Credential<RoleCredentialSubject> {
-    const credential = {
-      '@context': ['https://www.w3.org/2018/credentials/v1'],
-      id: 'urn:uuid:' + uuid(),
-      type: ['VerifiableCredential', 'EWFRole'],
-      issuer: this._signerService.didHex,
-      issuanceDate: new Date().toISOString(),
-      credentialSubject: {
-        role: {
-          namespace: params.namespace,
-          version: params.version,
-        },
-        issuerFields: params.issuerFields
-          ? [
-              ...params.issuerFields.map((field) => ({
-                ...field,
-                value: field.value.toString(),
-              })),
-            ]
-          : [],
-        id: params.id,
-      },
-    };
-    return credential;
-  }
-
-=======
-   * Create a Energy Web role verifiable credential with EIP712 signature.
+  /* Create a Energy Web role verifiable credential with EIP712 signature.
    *
    * ```typescript
    * verifiableCredentialsService.createRoleVC({
@@ -268,7 +222,6 @@
    * @param {ProofOptions} proofOptions proof options
    * @returns verifiable credential object
    */
->>>>>>> dc86a23e
   public async createRoleVC(
     credentialParams: RoleCredentialSubjectParams,
     proofOptions?: ProofOptions
